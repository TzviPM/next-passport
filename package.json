--- conflicted
+++ resolved
@@ -34,13 +34,9 @@
     "pause": "0.0.1"
   },
   "devDependencies": {
-<<<<<<< HEAD
-    "vows": "0.6.x",
+    "vows": "~0.7.x",
     "mocha": "1.x.x",
     "chai": "1.x.x"
-=======
-    "vows": "~0.7.0"
->>>>>>> 131a65e7
   },
   "scripts": {
     "test": "NODE_PATH=lib node_modules/.bin/vows test/*-test.js test/**/*-test.js test/context/http/*-test.js"
